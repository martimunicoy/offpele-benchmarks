"""
This module contains a variety of helpful tools for tests.
"""

def get_bonds(rot_lib):
	""" Obtains a list of all the pairs of atoms with the rotable bonds.
	"""
	bonds = []
    for rot in rot_lib: 
        #print(line1)
        rot = re.sub('_', '', rot)
        rot_list = list(rot.split(" "))
        if len(rot_list) == 8:
             bond = (rot_list[5],rot_list[6])
             bonds.append(bond)
    print(bonds)
    return bonds

def differentiate(x, y):
    """
    Retrieve a unique of list of elements that do not exist in both x and y.
    Capable of parsing one-dimensional (flat) and two-dimensional (lists of lists) lists.

    :param x: list #1
    :param y: list #2
    :return: list of unique values
    """
    # Validate both lists, confirm either are empty
    if len(x) == 0 and len(y) > 0:
        return y  # All y values are unique if x is empty
    elif len(y) == 0 and len(x) > 0:
        return x  # All x values are unique if y is empty
<<<<<<< HEAD
    first_set = set(map(tuple, x))
    secnd_set = set(map(tuple, y))
=======

    try:
        # Immutable and Unique - Convert list of tuples into set of tuples
        first_set = set(map(tuple, x))
        secnd_set = set(map(tuple, y))

    # Dealing with a 1D dataset (list of items)
    except TypeError:
        # Unique values only
        first_set = set(x)
        secnd_set = set(y)
>>>>>>> 783fa854
    commond = []
    for first_element in first_set:
        for second_element in secnd_set: 
            if Counter(first_element) == Counter(second_element):
                commond.append(first_element)
    return list(set(first_set) - set(commond)), list(set(secnd_set) - set(commond))

<<<<<<< HEAD
    return diff1, diff2

# ------------------------------------------------------------------------------------------------------------------------------------------------------------------------------------
#                                                            Bonds
# ------------------------------------------------------------------------------------------------------------------------------------------------------------------------------------

def get_bonds(rot_lib):
    """Reads from a file in .pdb/.mae format and returs a list with the bonds in the rotamer library"""
    print(rot_lib)
    for rot in rot_lib: 
        rot = re.sub('_', '', rot)
        rot_list = list(rot.split(" "))
        if len(rot_list) == 8:
             bond = (rot_list[5],rot_list[6])
             bonds.append(bond)
    return bonds

# ------------------------------------------------------------------------------------------------------------------------------------------------------------------------------------
#                                                            Resolution
# ------------------------------------------------------------------------------------------------------------------------------------------------------------------------------------
def get_resolution(rot_lib):
    """Reads from a file in .pdb/.mae format and returs a list with the resolution for each bond in the rotamer library"""
    resolution_list = []
    bonds = []
    for rot in rot_lib: 
        rot = re.sub('_', '', rot)
        rot_list = list(rot.split(" "))
        if len(rot_list) == 8:
            resolution = rot_list[4]
            bond = (rot_list[5],rot_list[6])
            bonds.append(bond)
            resolution_element = (resolution,bond)
            resolution_list.append(resolution_element)
    return resolution_list, bonds



def get_resolution_elements(pdb_file, mae_file):
    """Gets the resolution for """
    resolution_offpele, bonds_offpele = get_resolution(pdb_file)
    resolution_PlopRotTemp, bonds_PlopRotTemp = get_resolution(mae_file)
    return resolution_offpele, resolution_PlopRotTemp

def compare_resolution(resolution1, resolution2):
    """Compares the resolution from two lists and returns which bonds ave different resolution in the two rotamers libraries."""
    resolution1_set = set(map(tuple,resolution1))
    resolution2_set = set(map(tuple,resolution2))
    results_list = []
    for element_resolution1 in resolution1_set:
        for element_resolution2 in resolution2_set: 
            if (Counter(element_resolution1[1]) == Counter(element_resolution2[1])) and element_resolution1[0] != element_resolution2[0]:
                result = element_resolution1[0],element_resolution2[0], element_resolution1[1]
                results_list.append(result)
    return results_list

# ------------------------------------------------------------------------------------------------------------------------------------------------------------------------------------
#                                                            Groups
# ------------------------------------------------------------------------------------------------------------------------------------------------------------------------------------


def get_number_group(rot_lib):
    text_string = rot_lib.read()
    pattern = 'newgrp'
    return text_string.count(pattern) + 1

def get_groups(rot_lib): 
    groups = []
    group = []
    i = 0
    for rot in rot_lib: 
        rot = re.sub('_', '', rot)
        rot_list = list(rot.split(" "))
        if  'newgrp' in rot_list:
            groups.append(group)
            group = []
        else:
            if len(rot_list) == 8:
                bond = (rot_list[5],rot_list[6])
                group.append(bond)
    groups.append(group)
    return groups


def compare_bonds_groups(groups_offpele, groups_PlopRotTemp):
    """
    ...
    """
    results = []
    result = []
    for group1 in groups_offpele:
        for group2 in groups_PlopRotTemp:
            result.append( list(commond(group1,group2)))
            results.append(result)
            result = []
    print('RESULTS', results)
    print('Group1:',len(groups_offpele[0]),'Group2:',len(groups_PlopRotTemp[0]), 'Common:',len(results[0][0]))




def compare_groups(groups_offpele, groups_PlopRotTemp):
    num_offpele = len(groups_offpele)
    num_PlopRotTemp = len(groups_PlopRotTemp)
    result = []
    if num_offpele == num_PlopRotTemp: 
        result.append('The number of groups is the same.')
        print('The number of groups is the same.')
        compare_bonds_groups(groups_offpele, groups_PlopRotTemp)
    else: 
        result.append('The number of groups is not the same.')
        print('The number of groups is not the same.')




# ------------------------------------------------------------------------------------------------------------------------------------------------------------------------------------
#                                                            Writing in a file
# ------------------------------------------------------------------------------------------------------------------------------------------------------------------------------------
def write_diff_bonds(file,diff1,diff2):
    """Writes into a fill the differences between the to rotamers libraries."""
    file.write('Bonds:' + '\n')
    for i in diff1:
        file.write('+' + str(i) + '\n')
=======
def write_diff(diff1,diff2):
	"""Writes into a fill the differences between the to rotamers libraries."""
	for i in diff1:
    	f.write('+',i)
>>>>>>> 783fa854
    for j in diff2:
    	f.write('-',i)<|MERGE_RESOLUTION|>--- conflicted
+++ resolved
@@ -30,10 +30,6 @@
         return y  # All y values are unique if x is empty
     elif len(y) == 0 and len(x) > 0:
         return x  # All x values are unique if y is empty
-<<<<<<< HEAD
-    first_set = set(map(tuple, x))
-    secnd_set = set(map(tuple, y))
-=======
 
     try:
         # Immutable and Unique - Convert list of tuples into set of tuples
@@ -45,16 +41,12 @@
         # Unique values only
         first_set = set(x)
         secnd_set = set(y)
->>>>>>> 783fa854
     commond = []
     for first_element in first_set:
         for second_element in secnd_set: 
             if Counter(first_element) == Counter(second_element):
                 commond.append(first_element)
     return list(set(first_set) - set(commond)), list(set(secnd_set) - set(commond))
-
-<<<<<<< HEAD
-    return diff1, diff2
 
 # ------------------------------------------------------------------------------------------------------------------------------------------------------------------------------------
 #                                                            Bonds
@@ -176,12 +168,4 @@
     """Writes into a fill the differences between the to rotamers libraries."""
     file.write('Bonds:' + '\n')
     for i in diff1:
-        file.write('+' + str(i) + '\n')
-=======
-def write_diff(diff1,diff2):
-	"""Writes into a fill the differences between the to rotamers libraries."""
-	for i in diff1:
-    	f.write('+',i)
->>>>>>> 783fa854
-    for j in diff2:
-    	f.write('-',i)+        file.write('+' + str(i) + '\n')